import warnings
import numpy as np
from .pdb2sqlcore import pdb2sql
from .interface import interface
from . import transform
import sys,os,time,pickle

class StructureSimilarity(object):

    def __init__(self,decoy,ref,verbose=False):
        '''Compute structure similarity between two structures.

        This class allows to compute the i-RMSD, L-RMSD, Fnat and DockQ
        score of a given conformation.
        This can be a replacement for ProFIT.
        Note that the calculation of the zones are done by the class
        itself and does not require any extra input.

        Note:
            1. The decoy and pdb must have consistent residue numbering.
            2. The lzone files here are different with those from ProFit.
                lzone: here need only zone residues for fitting, no need
                of residue for rms calculation. RMS residues are
                automatically assumed as the other chain,
                Be careful with ProFit zone files that contain RZONE/RATOMS.
            3. Missing residues/atoms will be ignored.

        Args:
            decoy : pdb file or sql database of the decoy conformation
            ref : pdb file or sql database of the reference conformation
            verbose (bool) : verbosity option

        Examples:
            >>> from pdb2sql import StructureSimilarity
            >>> decoy = '1AK4_5w.pdb'
            >>> ref = '1AK4.pdb'
            >>> sim = StructureSimilarity(decoy,ref)
            >>> irmsd_fast = sim.compute_irmsd_fast(method='svd',
            ...     izone='1AK4.izone')
            >>> irmsd = sim.compute_irmsd_pdb2sql(method='svd',
            ...     izone='1AK4.izone')
            >>> lrmsd_fast = sim.compute_lrmsd_fast(method='svd',
            ...     lzone='1AK4.lzone',check=True)
            >>> lrmsd = sim.compute_lrmsd_pdb2sql(exportpath=None,
            ...     method='svd')
            >>> Fnat = sim.compute_fnat_pdb2sql()
            >>> Fnat_fast = sim.compute_fnat_fast(
            ...     ref_pairs='1AK4.ref_pairs')
            >>> dockQ = sim.compute_DockQScore(Fnat_fast,
            ...     lrmsd_fast,irmsd_fast)
        '''

        self.decoy = decoy
        self.ref = ref
        self.verbose = verbose
        self.origin = [0., 0., 0.]
<<<<<<< HEAD
=======

>>>>>>> b7b5823f

    ################################################################################################
    #
    #   FAST ROUTINE TO COMPUTE THE L-RMSD
    #   Require the precalculation of the lzone
    #   A dedicated routine is implemented to comoute the lzone
    #   if lzone is not given in argument the routine will compute them automatically
    #
    #################################################################################################

    # TODO add output zone files

    # compute the L-RMSD
    def compute_lrmsd_fast(self,lzone=None,method='svd',check=True):
        '''Fast routine to compute the L-RMSD.

        L-RMSD is computed by aligning the longest chain of the decoy to
        the one of the reference and computing the RMSD of the shortest
        chain between decoy and reference. Both fitting and rms calculation
        use only backbone atoms. See reference:
            DockQ: A Quality Measure for Protein-Protein Docking Models
            https://doi.org/10.1371/journal.pone.0161879

        Args:
            lzone (None, optional): name of the file containing the zone
                definition. If None the file will be calculated first.
            method (str, optional): Method to align the fragments,
                'svd' or 'quaternion'.
            check (bool, optional): Check if the sequences are aligned
                and fix it if not. Defaults to True.

        Returns:
            float: L-RMSD value of the conformation
        '''

        # create/read the lzone file
        if lzone is None:
            resData = self.compute_lzone(save_file=False)
        elif not os.path.isfile(lzone):
            resData = self.compute_lzone(save_file=True,filename=lzone)
        else:
            resData = self.read_zone(lzone)

        if check:

            # Note:
            # 1. get_data_zone_backbone returns in_zone and not_in_zone
            #  here the in_zone defines the zone for fitting,
            #  and not_in_zone defines the zone for rms calculation.
            # 2. the decoy and ref pdb must have consistent residue
            # numbering, otherwise e.g. shifted numbering can also give
            # results which is totally wrong, because the code here does
            # not do sequence alignment.

            data_decoy_long, data_decoy_short  = self.get_data_zone_backbone(self.decoy,resData,return_not_in_zone=True)
            data_ref_long,   data_ref_short    = self.get_data_zone_backbone(self.ref,resData,return_not_in_zone=True)

            atom_long = data_ref_long.intersection(data_decoy_long)
            xyz_decoy_long = self._get_xyz(self.decoy, atom_long)
            xyz_ref_long = self._get_xyz(self.ref, atom_long)

            atom_short = data_ref_short.intersection(data_decoy_short)
            xyz_decoy_short = self._get_xyz(self.decoy, atom_short)
            xyz_ref_short = self._get_xyz(self.ref, atom_short)

        # extract the xyz
        else:
            xyz_decoy_long,xyz_decoy_short  = self.get_xyz_zone_backbone(self.decoy,resData,return_not_in_zone=True)
            xyz_ref_long,xyz_ref_short  = self.get_xyz_zone_backbone(self.ref,resData,return_not_in_zone=True)

        # get the translation so that both A chains are centered
        tr_decoy = self.get_trans_vect(xyz_decoy_long)
        tr_ref = self.get_trans_vect(xyz_ref_long)

        # translate everything for 1
        xyz_decoy_short += tr_decoy
        xyz_decoy_long += tr_decoy

        # translate everuthing for 2
        xyz_ref_short += tr_ref
        xyz_ref_long +=  tr_ref

        # get the ideal rotation matrix
        # to superimpose the A chains
        U = self.get_rotation_matrix(xyz_decoy_long,xyz_ref_long,method=method)

        # rotate the entire fragment
<<<<<<< HEAD

=======
>>>>>>> b7b5823f
        xyz_decoy_short = transform.rotate(xyz_decoy_short,U, center=self.origin)

        # compute the RMSD
        return self.get_rmsd(xyz_decoy_short,xyz_ref_short)


    # compute the lzone file
    def compute_lzone(self,save_file=True,filename=None):
        """Compute the zone for L-RMSD calculation.

        Note:
            It only provides the zone of long chain(s) which is used for
            fitting. The zone used for calculating RMSD is defined in
            the function `compute_lrmsd_fast`.

        Args:
            save_file (bool, optional): save the zone file
            filename (str, optional): name of the file

        Returns:
            dict: definition of the zone.
        """
        sql_ref = pdb2sql(self.ref)
        nA = len(sql_ref.get('x,y,z',chainID='A'))
        nB = len(sql_ref.get('x,y,z',chainID='B'))

        # detect which chain is the longest
        long_chain = 'A'
        if nA<nB:
            long_chain = 'B'

        # extract data about the residue
        data_test = [tuple(data) for data in sql_ref.get('chainID,resSeq',chainID=long_chain)]
        data_test = sorted(set(data_test))

        # close the sql
        sql_ref.close()

        if save_file:
            if filename is None:
                f = open(self.ref.split('.')[0]+'.lzone','w')
            else:
                f = open(filename,'w')
            for res in data_test:
                chain = res[0]
                num = res[1]
                f.write('zone %s%d-%s%d\n' %(chain,num,chain,num) )
            f.close()

        resData = {}
        for res in data_test:
            chain = res[0]
            num = res[1]

            if chain not in resData.keys():
                resData[chain] = []
            resData[chain].append(num)
        return resData


    ################################################################################################
    #
    #   FAST ROUTINE TO COMPUTE THE I-RMSD
    #   Require the precalculation of the izone
    #   A dedicated routine is implemented to comoute the izone
    #   if izone is not given in argument the routine will compute them automatcally
    #
    #################################################################################################

    def compute_irmsd_fast(self,izone=None,method='svd',cutoff=10,check=True):
        """Fast method to compute the i-rmsd.

        i-RMSD is computed by selecting the backbone atoms of reference
        interface that is defined as any pair of heavy atoms from two
        chains within 10Å of each other.
        Align these backbone atoms as best as possible with their
        coutner part in the decoy and compute the RMSD. See reference:
            DockQ: A Quality Measure for Protein-Protein Docking Models
            https://doi.org/10.1371/journal.pone.0161879

        Args:
            izone (None, optional): file name of the zone.
                if None the zones will be calculated automatically.
            method (str, optional): Method to align the fragments,
                'svd' or 'quaternion'.
            cutoff (float, optional): cutoff for the contact atoms
            check (bool, optional): Check if the sequences are aligned
                and fix it if not. Should be True.

        Returns:
            float: i-RMSD value of the conformation
        """

        # read the izone file
        if izone is None:
            resData = self.compute_izone(cutoff,save_file=False)
        # elif not os.path.isfile(izone):
        #     resData = self.compute_izone(cutoff,save_file=True,filename=izone)
        else:
            resData = self.read_zone(izone)


        if check:

            data_decoy  = self.get_data_zone_backbone(self.decoy,resData,return_not_in_zone=False)
            data_ref    = self.get_data_zone_backbone(self.ref,resData,return_not_in_zone=False)

            atom_decoy = [ data[:3] for data in data_decoy]
            atom_ref   = [ data[:3] for data in data_ref ]
            atom_common = data_ref.intersection(data_decoy)
            xyz_contact_decoy = self._get_xyz(self.decoy, atom_common)
            xyz_contact_ref = self._get_xyz(self.ref, atom_common)

        # extract the xyz
        else:
            xyz_contact_decoy = self.get_xyz_zone_backbone(self.decoy,resData)
            xyz_contact_ref   = self.get_xyz_zone_backbone(self.ref,resData)

        # get the translation so that both A chains are centered
        tr_decoy = self.get_trans_vect(xyz_contact_decoy)
        tr_ref   = self.get_trans_vect(xyz_contact_ref)

        # translate everything
        xyz_contact_decoy += tr_decoy
        xyz_contact_ref   += tr_ref

        # get the ideal rotation matrix
        # to superimpose the A chains
        U = self.get_rotation_matrix(xyz_contact_decoy,xyz_contact_ref,method=method)

        # rotate the entire fragment
        xyz_contact_decoy = transform.rotate(xyz_contact_decoy,U,center=self.origin)

        # return the RMSD
        return self.get_rmsd(xyz_contact_decoy,xyz_contact_ref)

    def compute_izone(self,cutoff=10.0,save_file=True,filename=None):
        """Compute the zones for i-rmsd calculationss.

        Args:
            cutoff (float, optional): cutoff for the contact atoms
            save_file (bool, optional): svae file containing the zone
            filename (str, optional): filename

        Returns:
            dict: i-zone definition
        """
        sql_ref = interface(self.ref)
        contact_ref = sql_ref.get_contact_atoms(cutoff=cutoff,extend_to_residue=True)

        index_contact_ref = []
        for k,v in contact_ref.items():
        	index_contact_ref += v

        # get the xyz and atom identifier of the decoy contact atoms
        data_test = [tuple(data) for data in sql_ref.get(
                'chainID,resSeq',
                rowID=index_contact_ref,
                name=sql_ref.backbone_atoms)]

        data_test = sorted(set(data_test))

        # close the sql
        sql_ref.close()

        if save_file:

            if filename is None:
                f = open(self.ref.split('.')[0]+'.izone','w')
            else:
                f = open(filename,'w')

            for res in data_test:
                chain = res[0]
                num = res[1]
                f.write('zone %s%d-%s%d\n' %(chain,num,chain,num) )
            f.close()

        resData = {}
        for res in data_test:
            chain = res[0]
            num = res[1]

            if chain not in resData.keys():
                resData[chain] = []
            resData[chain].append(num)
        return resData

    ################################################################################################
    #
    #   ROUTINE TO COMPUTE THE fnat QUICKLY
    #
    #################################################################################################

    def compute_fnat_fast(self,cutoff=5):
        """Compute the FNAT of the conformation.

        Fnat is the fraction of reference interface contacts preserved
        in the interface of decoy. The interface is defined as any pair
        of heavy atoms from two chains within 5Å of each other.

        Args:
            cutoff (int, optional): cutoff for the contact atoms

        Returns:
            float: FNAT value

        Raises:
            ValueError: if the decoy file is not found
        """
        # compute ref residue pairs
        residue_pairs_ref = self.compute_residue_pairs_ref( cutoff,save_file=False)

        # create a dict of the decoy data
        data_decoy = pdb2sql.read_pdb(self.decoy)

        # read the decoy data
        residue_xyz = {}
        residue_name = {}
        for line in data_decoy:

            if line.startswith('ATOM'):

                chainID = line[21]
                if chainID == ' ':
                    chainID = line[72]

                resSeq = int(line[22:26])
                resName = line[17:20].strip()
                name = line[12:16].strip()

                x = float(line[30:38])
                y = float(line[38:46])
                z = float(line[46:54])

                key = (chainID,resSeq,resName)

                if key not in residue_xyz.keys():
                    residue_xyz[key] = []
                    residue_name[key] = []

                #if name in ['CA','C','N','O']
                # exclude Hydrogen
                if name[0] != 'H':
                    residue_xyz[key].append([x,y,z])
                    residue_name[key].append(name)

        # loop over the residue pairs of the ref
        nCommon,nTotal = 0,0
        for resA,resB_list in residue_pairs_ref.items():
            if resA in residue_xyz.keys():
                xyzA = residue_xyz[resA]
                for resB in resB_list:
                    if resB in residue_xyz.keys():
                        xyzB = residue_xyz[resB]
                        dist_min = np.min(np.array(
                            [np.sqrt(np.sum((np.array(p1) - np.array(p2))**2))
                            for p1 in xyzA for p2 in xyzB]))
                        if dist_min <= cutoff:
                            nCommon += 1
                    nTotal += 1
            else:
                msg = f'\t FNAT: not find residue: {resA} in {decoy_name}'
                warnings.warn(msg)

        # normalize
        return round(nCommon/nTotal, 6)

    # compute the residue pair of the reference
    def compute_residue_pairs_ref(self,cutoff=5.0,save_file=True,filename=None):
        """Compute the residue pair on the reference conformation.

        Args:
            cutoff (float, optional): cutoff for the contact atoms
            save_file (bool, optional): save the file containing the
                residue pairs
            filename (None, optional): filename

        Returns:
            dict: defintition of the residue pairs
        """

        sql_ref = interface(self.ref)
        residue_pairs_ref = sql_ref.get_contact_residues(
            cutoff=cutoff,return_contact_pairs=True,excludeH=True)
        sql_ref.close()

        if save_file:
            if filename is None:
                f = open(self.ref.split('.')[0]+'residue_contact_pairs.pckl','wb')
            else:
                f = open(filename,'wb')

            # save as pickle
            pickle.dump(residue_pairs_ref,f)
            f.close()

        return residue_pairs_ref


    ################################################################################################
    #
    #   ROUTINE TO COMPUTE THE L-RMSD USING PDB2SQL
    #   DOES NOT REQUIRE THE PRECALCULATION OF ANYTHONG
    #   CAN OUTPUT THE SUPERIMPOSED STRUCTURES
    #   MUCH SLOWER THAN THE FAST ROUTINES BUT EASIER TO USE
    #
    #################################################################################################

    # compute the L-RMSD
    def compute_lrmsd_pdb2sql(self,exportpath=None,method='svd'):
        """Slow routine to compute the L-RMSD.

        L-RMSD is computed by aligning the longest chain of the decoy to
        the one of the reference and computing the RMSD of the shortest
        chain between decoy and reference. Both fitting and rms calculation
        use only backbone atoms. See reference:
            DockQ: A Quality Measure for Protein-Protein Docking Models
            https://doi.org/10.1371/journal.pone.0161879

        Args:
            exportpath (str, optional): file name where the aligned pdbs
                are exported.
            method (str, optional): Method to align the fragments,
            'svd' or 'quaternion'.

        Returns:
            float: L-RMSD value of the conformation
        """
        backbone = ['CA', 'C', 'N', 'O']

        # create the sql
        sql_decoy = pdb2sql(self.decoy,sqlfile='decoy.db')
        sql_ref = pdb2sql(self.ref,sqlfile='ref.db')

        # extract the pos of chains A
        xyz_decoy_A = np.array(sql_decoy.get('x,y,z',chainID='A', name=backbone))
        xyz_ref_A = np.array(sql_ref.get('x,y,z',chainID='A', name=backbone))

        # extract the pos of chains B
        xyz_decoy_B = np.array(sql_decoy.get('x,y,z',chainID='B', name=backbone))
        xyz_ref_B = np.array(sql_ref.get('x,y,z',chainID='B', name=backbone))

        # check the lengthes
        if len(xyz_decoy_A) != len(xyz_ref_A):
            xyz_decoy_A, xyz_ref_A = self.get_identical_atoms(sql_decoy,sql_ref,'A')

        if len(xyz_decoy_B) != len(xyz_ref_B):
            xyz_decoy_B, xyz_ref_B = self.get_identical_atoms(sql_decoy,sql_ref,'B')


        # detect which chain is the longest
        nA,nB = len(xyz_decoy_A),len(xyz_decoy_B)
        if nA>nB:
            xyz_decoy_long = xyz_decoy_A
            xyz_ref_long = xyz_ref_A

            xyz_decoy_short = xyz_decoy_B
            xyz_ref_short = xyz_ref_B

        else:
            xyz_decoy_long = xyz_decoy_B
            xyz_ref_long = xyz_ref_B

            xyz_decoy_short = xyz_decoy_A
            xyz_ref_short = xyz_ref_A

        # get the translation so that both A chains are centered
        tr_decoy = self.get_trans_vect(xyz_decoy_long)
        tr_ref = self.get_trans_vect(xyz_ref_long)

        # translate everything for 1
        xyz_decoy_short += tr_decoy
        xyz_decoy_long  += tr_decoy

        # translate everuthing for 2
        xyz_ref_short += tr_ref
        xyz_ref_long  += tr_ref

        # get the ideal rotation matrix
        # to superimpose the A chains
        U = self.get_rotation_matrix(xyz_decoy_long,xyz_ref_long,method=method)

        # rotate the entire fragment
        xyz_decoy_short = transform.rotate(xyz_decoy_short, U, center=self.origin)
<<<<<<< HEAD
=======

>>>>>>> b7b5823f

        # compute the RMSD
        lrmsd =  self.get_rmsd(xyz_decoy_short,xyz_ref_short)

        # export the pdb for verifiactions
        if exportpath is not None:

            # extract the pos of the dimer
            xyz_decoy = np.array(sql_decoy.get('x,y,z'))
            xyz_ref = np.array(sql_ref.get('x,y,z'))

            # translate
            xyz_ref   += tr_ref
            xyz_decoy += tr_decoy

            # rotate decoy
            xyz_decoy = transform.rotate(xyz_decoy, U, center=self.origin)

            # update the sql database
            sql_decoy.update_column('x',xyz_decoy[:,0])
            sql_decoy.update_column('y',xyz_decoy[:,1])
            sql_decoy.update_column('z',xyz_decoy[:,2])

            sql_ref.update_column('x',xyz_ref[:,0])
            sql_ref.update_column('y',xyz_ref[:,1])
            sql_ref.update_column('z',xyz_ref[:,2])

            # export
            sql_decoy.exportpdb(exportpath+'/lrmsd_decoy.pdb')
            sql_ref.exportpdb(exportpath+'/lrmsd_ref.pdb')

        # close the db
        sql_decoy.close()
        sql_ref.close()

        return lrmsd

    # RETURN THE ATOMS THAT ARE SHARED BY THE TWO DB
    # FOR A GIVEN CHAINID
    @staticmethod
    def get_identical_atoms(db1,db2,chain):
        """Return that atoms shared by both databse for a specific chain.

        Args:
            db1 (TYPE): pdb2sql database of the first conformation
            db2 (TYPE): pdb2sql database of the 2nd conformation
            chain (str): chain name

        Returns:
            list, list: list of xyz for both database
        """
        backbone = ['CA', 'C', 'N', 'O']
        # get data
        data1 = db1.get('chainID,resSeq,name',chainID=chain, name=backbone)
        data2 = db2.get('chainID,resSeq,name',chainID=chain, name=backbone)

        # tuplify
        data1 = [tuple(d1) for d1 in data1]
        data2 = [tuple(d2) for d2 in data2]

        # get the intersection
        shared_data = list(set(data1).intersection(data2))

        # get the xyz
        xyz1,xyz2 = [],[]
        for data in shared_data:
            query = 'SELECT x,y,z from ATOM WHERE chainID=? AND resSeq=? and name=?'
            xyz1.append(list(list(db1.c.execute(query,data))[0]))
            xyz2.append(list(list(db2.c.execute(query,data))[0]))

        return xyz1,xyz2

    ################################################################################################
    #
    #   ROUTINE TO COMPUTE THE I-RMSD USING PDB2SQL
    #   DOES NOT REQUIRE THE PRECALCULATION OF ANYTHiNG
    #   BUT CAN READ AN IZONE FILE AS WELL
    #   CAN OUTPUT THE SUPERIMPOSED STRUCTURES
    #   MUCH SLOWER THAN THE FAST ROUTINES BUT EASIER TO USE
    #
    #################################################################################################

    def compute_irmsd_pdb2sql(self,cutoff=10,method='svd',izone=None,exportpath=None):
        """Slow method to compute the i-rmsd.

        i-RMSD is computed by selecting the backbone atoms of reference
        interface that is defined as any pair of heavy atoms from two
        chains within 10Å of each other.
        Align these backbone atoms as best as possible with their
        coutner part in the decoy and compute the RMSD. See reference:
            DockQ: A Quality Measure for Protein-Protein Docking Models
            https://doi.org/10.1371/journal.pone.0161879

        Args:
            izone (None, optional): file name of the zone.
                if None the zones will be calculated first.
            method (str, optional): Method to align the fragments,
                'svd' or 'quaternion'.
            cutoff (float, optional): cutoff for the contact atoms
            exportpath (str, optional): file name where the aligned pdbs
                are exported.

        Returns:
            float: i-RMSD value of the conformation
        """

        # create thes sql
        sql_decoy = interface(self.decoy)
        sql_ref = interface(self.ref)

        # get the contact atoms
        if izone is None:
            contact_ref = sql_ref.get_contact_atoms(
                cutoff=cutoff,
                extend_to_residue=True)
            index_contact_ref = []
            for v in contact_ref.values():
                index_contact_ref += v
            index_contact_ref = sql_ref.get(
                'rowID', rowID=index_contact_ref, name=sql_ref.backbone_atoms)
        else:
            index_contact_ref = self.get_izone_rowID(
                sql_ref, izone, return_only_backbone_atoms=True)

        # get the xyz and atom identifier of the decoy contact atoms
        xyz_contact_ref = sql_ref.get('x,y,z',rowID=index_contact_ref)
        data_contact_ref = sql_ref.get('chainID,resSeq,resName,name',rowID=index_contact_ref)

        # get the xyz and atom indeitifier of the reference
        xyz_decoy = sql_decoy.get('x,y,z')
        data_decoy = sql_decoy.get('chainID,resSeq,resName,name')

        # loop through the ref label
        # check if the atom is in the decoy
        # if yes -> add xyz to xyz_contact_decoy
        # if no  -> remove the corresponding to xyz_contact_ref
        xyz_contact_decoy = []
        index_contact_decoy = []
        clean_ref = False
        for iat,atom in enumerate(data_contact_ref):

            try:
                index = data_decoy.index(atom)
                index_contact_decoy.append(index)
                xyz_contact_decoy.append(xyz_decoy[index])
            except Exception:
                xyz_contact_ref[iat] = None
                index_contact_ref[iat] = None
                clean_ref = True

        # clean the xyz
        if clean_ref:
            xyz_contact_ref = [xyz for xyz in xyz_contact_ref if xyz is not None]
            index_contact_ref = [ind for ind in index_contact_ref if ind is not None]


        # check that we still have atoms in both chains
        chain_decoy = list(set(sql_decoy.get('chainID',rowID=index_contact_decoy)))
        chain_ref   = list(set(sql_ref.get('chainID',rowID=index_contact_ref)))

        if len(chain_decoy)<1 or len(chain_ref)<1:
            raise ValueError('Error in i-rmsd: only one chain represented in one chain')


        # get the translation so that both A chains are centered
        tr_decoy = self.get_trans_vect(xyz_contact_decoy)
        tr_ref   = self.get_trans_vect(xyz_contact_ref)

        # translate everything
        xyz_contact_decoy += tr_decoy
        xyz_contact_ref   += tr_ref

        # get the ideql rotation matrix
        # to superimpose the A chains
        U = self.get_rotation_matrix(xyz_contact_decoy,xyz_contact_ref,method=method)

        # rotate the entire fragment
        xyz_contact_decoy = transform.rotate(xyz_contact_decoy, U, center=self.origin)

        # compute the RMSD
        irmsd = self.get_rmsd(xyz_contact_decoy,xyz_contact_ref)

        # export the pdb for verifiactions
        if exportpath is not None:

            # update the sql database
            sql_decoy.update_xyz(xyz_contact_decoy,rowID=index_contact_decoy)
            sql_ref.update_xyz(xyz_contact_ref,rowID=index_contact_ref)

            sql_decoy.exportpdb(exportpath+'/irmsd_decoy.pdb',rowID=index_contact_decoy)
            sql_ref.exportpdb(exportpath+'/irmsd_ref.pdb',rowID=index_contact_ref)

        # close the db
        sql_decoy.close()
        sql_ref.close()

        return irmsd


    # get the rowID of all the atoms
    def get_izone_rowID(self,sql,izone,return_only_backbone_atoms=True):
        """Compute the index of the izone atoms.

        Args:
            sql (pdb2sql): database of the conformation
            izone (str): filename to store the zone
            return_only_backbone_atoms (bool, optional): Returns only
                the backbone atoms

        Returns:
            lis(int): index of the atoms in the zone

        Raises:
            FileNotFoundError: if the izone file is not found
        """
        # read the file
        if not os.path.isfile(izone):
            raise FileNotFoundError('i-zone file not found',izone)

        with open(izone,'r') as f:
            data=f.readlines()

        # get the data out of it
        resData = {}
        for line in data:

            res = line.split()[1].split('-')[0]
            chainID,resSeq = res[0],int(res[1:])


            if chainID not in resData.keys():
                resData[chainID] = []

            resData[chainID].append(resSeq)

        # get the rowID
        index_contact = []

        for chainID,resSeq in resData.items():
            if return_only_backbone_atoms:
                index_contact += sql.get('rowID',chainID=chainID,resSeq=resSeq,name=['C','CA','N','O'])
            else:
                index_contact += sql.get('rowID',chainID=chainID,resSeq=resSeq)

        return index_contact


    ################################################################################################
    #
    #   ROUTINE TO COMPUTE THE fnat USING PDB2SQL
    #
    #################################################################################################

    def compute_fnat_pdb2sql(self,cutoff=5.0):

        # create the sql
        sql_decoy = interface(self.decoy)
        sql_ref = interface(self.ref)

        # get the contact atoms
        residue_pairs_decoy = sql_decoy.get_contact_residues(cutoff=cutoff,return_contact_pairs=True,excludeH=True)
        residue_pairs_ref   = sql_ref.get_contact_residues(cutoff=cutoff,return_contact_pairs=True,excludeH=True)


        # form the pair data
        data_pair_decoy = []
        for resA,resB_list in residue_pairs_decoy.items():
            data_pair_decoy += [  (resA,resB) for resB in resB_list   ]

        # form the pair data
        data_pair_ref = []
        for resA,resB_list in residue_pairs_ref.items():
            data_pair_ref += [  (resA,resB) for resB in resB_list     ]


        # find the umber of residue that ref and decoys hace in common
        nCommon = len(set(data_pair_ref).intersection(data_pair_decoy))

        # normalize
        fnat = nCommon/len(data_pair_ref)

        sql_decoy.close()
        sql_ref.close()

        return round(fnat, 6)


    ################################################################################################
    #
    #   HELPER ROUTINES TO HANDLE THE ZONE FILES
    #
    #################################################################################################
    @staticmethod
    def get_xyz_zone_backbone(pdb_file,resData,return_not_in_zone=False):
        """Get the xyz of zone backbone atoms.

        Args:
            pdb_file (str): filename containing the pdb of the molecule
            resData (dict): information about the zone residues
            return_not_in_zone (bool, optional): Do we return the
                backbone atoms not in the zone.

        Returns:
            list(float): XYZ of of backbone atoms in the zone.
        """

        # read the ref file
        data = pdb2sql.read_pdb(pdb_file)

        # get the xyz of the
        xyz_in_zone = []
        xyz_not_in_zone = []

        for line in data:
            if line.startswith('ATOM'):
                chainID = line[21]
                if chainID == ' ':
                    chainID = line[72]

                resSeq = int(line[22:26])
                name = line[12:16].strip()

                x = float(line[30:38])
                y = float(line[38:46])
                z = float(line[46:54])

                backbone = ['C','CA','N','O']
                if chainID in resData.keys():
                    if resSeq in resData[chainID] and name in backbone:
                        xyz_in_zone.append([x,y,z])
                    elif resSeq not in resData[chainID] and name in backbone:
                        xyz_not_in_zone.append([x,y,z])
                else:
                    if name in backbone:
                        xyz_not_in_zone.append([x,y,z])

        if return_not_in_zone:
            return xyz_in_zone,xyz_not_in_zone

        else:
            return xyz_in_zone


    @staticmethod
    def get_data_zone_backbone(pdb_file,resData,return_not_in_zone=False):
        """Get the data (chainID, resSeq, name) of backbone atoms in the zone.

        Args:
            pdb_file (str): filename containing the pdb of the molecule
            resData (dict): information about the zone residues
            return_not_in_zone (bool, optional): Do we return the atoms
                not in the zone

        Returns:
            set(float): data of the backbone atoms in the zone
        """
        # read the ref file
        data = pdb2sql.read_pdb(pdb_file)

        # get the xyz of the
        data_in_zone = []
        data_not_in_zone = []

        for line in data:

            if line.startswith('ATOM'):

                chainID = line[21]
                if chainID == ' ':
                    chainID = line[72]

                resSeq = int(line[22:26])
                name = line[12:16].strip()

                x = float(line[30:38])
                y = float(line[38:46])
                z = float(line[46:54])

                backbone = ['C','CA','N','O']
                if chainID in resData.keys():

                    if resSeq in resData[chainID] and name in backbone:
                        data_in_zone.append((chainID,resSeq,name))

                    elif resSeq not in resData[chainID] and name in backbone:
                        data_not_in_zone.append((chainID,resSeq,name))

                else:
                    if name in backbone:
                        data_not_in_zone.append((chainID,resSeq,name))

        if return_not_in_zone:
            return set(data_in_zone),set(data_not_in_zone)

        else:
            return set(data_in_zone)

    @staticmethod
    def read_zone(zone_file):
        """Read the zone file.

        Args:
            zone_file (str): name of the file

        Returns:
            dict: Info about the residues in the zone

        Raises:
            FileNotFoundError: if the zone file is not found
        """
        # read the izone file
        if not os.path.isfile(zone_file):
            raise FileNotFoundError('zone file not found',zone_file)

        with open(zone_file,'r') as f:
            data=f.readlines()

        # get the data out of it
        resData = {}
        for line in data:
            # line = zone A4-A4   for positive resNum
            # or line = zone A-4-A-4 for negative resNum
            # that happens for example in 2OUL

            # split the line
            res = line.split()[1].split('-')

            # if the resnum was positive
            # we have e.g res = [A4,A4]
            if len(res) == 2:
                res = res[0]
                chainID, resSeq = res[0], int(res[1:])

            # if the resnum was negative was negtive
            # we have e.g res = [A,4,A,4]
            elif len(res) == 4:
                chainID, resSeq = res[0], -int(res[1])

            if chainID not in resData.keys():
                resData[chainID] = []

            resData[chainID].append(resSeq)

        return resData

    @staticmethod
    def _get_xyz(pdb_file, index):
        """Get xyz using (chainID, resSeq, name) index.

        Args:
            pdb_file(file): pdb file or data
            index(set): set of index represeneted with (chainID, resSeq, name)

        Returns:
            list: list of xyz
        """
        data = pdb2sql.read_pdb(pdb_file)
        xyz = []

        for line in data:
            if line.startswith('ATOM'):
                chainID = line[21]
                if chainID == ' ':
                    chainID = line[72]

                resSeq = int(line[22:26])
                name = line[12:16].strip()

                x = float(line[30:38])
                y = float(line[38:46])
                z = float(line[46:54])

                if (chainID, resSeq, name) in index:
                    xyz.append([x,y,z])

        return xyz

    ################################################################################################
    #
    #   CAPRI categories and DockQ score
    #
    #################################################################################################
    @staticmethod
    def compute_CapriClass(fnat, lrmsd, irmsd, system='protein-protein'):
        """Compute CAPRI ranking classes.

        Note: Criteira of CAPRI classes https://doi.org/10.1002/prot.10393

        Args:
            fnat(float): fnat
            lrmsd(float): ligand rmsd
            irmsd(float ): interface rmsd
            system (str): the type of complex system.
                Defaults to 'protein-protein'.

        Returns:
            str: CAPRI rank class, i.e. high, medium, acceptable or incorrect.
        """

        if system == 'protein-protein':
            if (fnat >= 0.5 and lrmsd <= 1.0) or irmsd <= 1.0:
                label = 'high'
            elif (fnat >= 0.3 and 1.0 < lrmsd <= 5.0) or 1.0 < irmsd <= 2.0:
                label = 'medium'
            elif (fnat >= 0.1 and 5.0 < lrmsd <= 10.0) or 2.0 < irmsd <= 4.0:
                label = 'acceptable'
            else:
                label = 'incorrect'
        else:
            warnings.warn(
                f'Invalid complex type {system} for CAPRI class calculation')

        return label


    # compute the DockQ score from the different elements
    @staticmethod
    def compute_DockQScore(fnat,lrmsd,irmsd,d1=8.5,d2=1.5):
        """Compute the DockQ Score.

        Args:
            Fnat (float): Fnat value
            lrmsd (float): lrmsd value
            irmsd (float): irmsd value
            d1 (float, optional): first coefficient for the DockQ
                calculations
            d2 (float, optional): second coefficient for the DockQ
                calculations

        Returns:
            float: dockQ value
        """

        def scale_rms(rms,d):
            return(1./(1+(rms/d)**2))

        dockq = 1./3 * (fnat + scale_rms(lrmsd,d1) + scale_rms(irmsd,d2))
        return round(dockq, 6)

    ################################################################################################
    #
    #   clahses
    #
    #################################################################################################

    @staticmethod
    def compute_clashes(pdb):
        """Compute number of atomic clashes.

        Note: Clashes were defined as contacts between nonhydrogen atoms
            separated by <3.0Å. Structural models where number of clashes
            was 2 SD away from the average are excluded for assessment in
            CAPRI. see ref:  https://doi.org/10.1002/prot.10393

        Args:
            pdb(file): pdb file or data

        Returns:
            int: number of atomic clashes.
        """
        db = interface(pdb)
        atom_contact_pairs = db.get_contact_atoms(
            cutoff=3.0, excludeH=True,
            return_contact_pairs = True)
        db.close()
        nclash = 0
        for v in atom_contact_pairs.values():
            nclash += len(v)
        return nclash

    ################################################################################################
    #
    #   ROUTINES TO ACTUALY ALIGN THE MOLECULES
    #
    #################################################################################################

    # compute the RMSD of two sets of points
    @staticmethod
    def get_rmsd(P,Q):
        """compute the RMSD.

        Args:
            P (np.array(nx3)): position of the points in the first
                molecule
            Q (np.array(nx3)): position of the points in the second
                molecule

        Returns:
            float: RMSD value
        """
        n = len(P)
        return round(np.sqrt(1./n*np.sum((P-Q)**2)), 3)


    # compute the translation vector to center a set of points
    @staticmethod
    def get_trans_vect(P):
        """Get the translationv vector to the origin.

        Args:
            P (np.array(nx3)): position of the points in the molecule

        Returns:
            float: minus mean value of the xyz columns
        """
        return  -np.mean(P,0)


    # main switch for the rotation matrix
    # add new methods here if necessary
    def get_rotation_matrix(self,P,Q,method='svd'):

        # get the matrix with Kabsh method
        if method.lower()=='svd':
            mat = self.get_rotation_matrix_Kabsh(P,Q)

        # or with the quaternion method
        elif method.lower()=='quaternion':
            mat = self.get_rotation_matrix_quaternion(P,Q)

        else:
            raise ValueError(
                f'{method} is not a valid method for rmsd alignement. '
                f'Options are svd or quaternions')

        return mat

    # get the rotation matrix via a SVD
    # decomposition of the correlation matrix
    @staticmethod
    def get_rotation_matrix_Kabsh(P,Q):
        """Get the rotation matrix to aligh two point clouds.

        The method is based on th Kabsh approach
        https://cnx.org/contents/HV-RsdwL@23/Molecular-Distance-Measures

        Args:
            P (np.array): xyz of the first point cloud
            Q (np.array): xyz of the second point cloud

        Returns:
            np.array: rotation matrix

        Raises:
            ValueError: matrix have different sizes
        """
        pshape = P.shape
        qshape = Q.shape

        if pshape[0] == qshape[0]:
            npts = pshape[0]
        else:
            raise ValueError("Matrix don't have the same number of points",
                P.shape, Q.shape)

        p0,q0 = np.abs(np.mean(P,0)),np.abs(np.mean(Q,0))
        eps = 1E-6
        if any(p0 > eps) or any(q0 > eps):
            raise ValueError('You must center the fragment first',p0,q0)


        # form the covariance matrix
        A = np.dot(P.T,Q)/npts

        # SVD the matrix
        V,S,W = np.linalg.svd(A)

        # the W matrix returned here is
        # already its transpose
        # https://docs.scipy.org/doc/numpy-1.13.0/reference/generated/numpy.linalg.svd.html
        W = W.T

        # determinant
        d = np.linalg.det(np.dot(W,V.T))

        # form the U matrix
        Id = np.eye(3)
        if d < 0:
            Id[2,2] = -1

        U = np.dot(W,np.dot(Id,V.T))

        return U

    # get the rotation amtrix via the quaternion approach
    # doesn't work great so far
    @staticmethod
    def get_rotation_matrix_quaternion(P, Q):
        """Get the rotation matrix to aligh two point clouds.

        The method is based on the quaternion approach
        http://www.ams.stonybrook.edu/~coutsias/papers/rmsd17.pdf

        Args:
            P (np.array): xyz of the first point cloud
            Q (np.array): xyz of the second point cloud

        Returns:
            np.array: rotation matrix

        Raises:
            ValueError: matrix have different sizes
        """
        pshape = P.shape
        qshape = Q.shape

        if pshape[0] != qshape[0]:
            raise ValueError("Matrix don't have the same number of points",
                P.shape, Q.shape)

        p0,q0 = np.abs(np.mean(P,0)),np.abs(np.mean(Q,0))
        eps = 1E-6
        if any(p0 > eps) or any(q0 > eps):
            raise ValueError('You must center the fragment first',p0,q0)

        # form the correlation matrix
        R = np.dot(P.T,Q)

        # form the F matrix (eq. 10 of ref[1])
        F = np.zeros((4,4))

        F[0,0] = np.trace(R)
        F[0,1] = R[1,2]-R[2,1]
        F[0,2] = R[2,0]-R[0,2]
        F[0,3] = R[0,1]-R[1,0]

        F[1,0] = R[1,2]-R[2,1]
        F[1,1] = R[0,0]-R[1,1]-R[2,2]
        F[1,2] = R[0,1]+R[1,0]
        F[1,3] = R[0,2]+R[2,0]

        F[2,0] = R[2,0]-R[0,2]
        F[2,1] = R[0,1]+R[1,0]
        F[2,2] =-R[0,0]+R[1,1]-R[2,2]
        F[2,3] = R[1,2]+R[2,1]

        F[3,0] = R[0,1]-R[1,0]
        F[3,1] = R[0,2]+R[2,0]
        F[3,2] = R[1,2]+R[2,1]
        F[3,3] =-R[0,0]-R[1,1]+R[2,2]

        # diagonalize it
        l,U = np.linalg.eig(F)

        # extract the eigenvect of the highest eigenvalues
        indmax = np.argmax(l)
        q0,q1,q2,q3 = U[:,indmax]

        # form the rotation matrix (eq. 33 ref[1])
        U = np.zeros((3,3))

        U[0,0] = q0**2+q1**2-q2**2-q3**2
        U[0,1] = 2*(q1*q2-q0*q3)
        U[0,2] = 2*(q1*q3+q0*q2)
        U[1,0] = 2*(q1*q2+q0*q3)
        U[1,1] = q0**2-q1**2+q2**2-q3**2
        U[1,2] = 2*(q2*q3-q0*q1)
        U[2,0] = 2*(q1*q3-q0*q2)
        U[2,1] = 2*(q2*q3+q0*q1)
        U[2,2] = q0**2-q1**2-q2**2+q3**2

        return U<|MERGE_RESOLUTION|>--- conflicted
+++ resolved
@@ -54,10 +54,6 @@
         self.ref = ref
         self.verbose = verbose
         self.origin = [0., 0., 0.]
-<<<<<<< HEAD
-=======
-
->>>>>>> b7b5823f
 
     ################################################################################################
     #
@@ -145,10 +141,7 @@
         U = self.get_rotation_matrix(xyz_decoy_long,xyz_ref_long,method=method)
 
         # rotate the entire fragment
-<<<<<<< HEAD
-
-=======
->>>>>>> b7b5823f
+
         xyz_decoy_short = transform.rotate(xyz_decoy_short,U, center=self.origin)
 
         # compute the RMSD
@@ -534,10 +527,6 @@
 
         # rotate the entire fragment
         xyz_decoy_short = transform.rotate(xyz_decoy_short, U, center=self.origin)
-<<<<<<< HEAD
-=======
-
->>>>>>> b7b5823f
 
         # compute the RMSD
         lrmsd =  self.get_rmsd(xyz_decoy_short,xyz_ref_short)
