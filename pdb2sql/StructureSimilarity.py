import warnings
import numpy as np
from .pdb2sqlcore import pdb2sql
from .interface import interface
from . import transform
import sys,os,time,pickle

class StructureSimilarity(object):

    def __init__(self,decoy,ref,verbose=False):
        '''Compute structure similarity between two structures.

        This class allows to compute the i-RMSD, L-RMSD, Fnat and DockQ
        score of a given conformation.
        This can be a replacement for ProFIT.
        Note that the calculation of the zones are done by the class
        itself and does not require any extra input.

        Note:
            1. The decoy and pdb must have consistent residue numbering.
            2. The lzone files here are different with those from ProFit.
                lzone: here need only zone residues for fitting, no need
                of residue for rms calculation. RMS residues are
                automatically assumed as the other chain,
                Be careful with ProFit zone files that contain RZONE/RATOMS.
            3. Missing residues/atoms will be ignored.

        Args:
            decoy : pdb file or sql database of the decoy conformation
            ref : pdb file or sql database of the reference conformation
            verbose (bool) : verbosity option

        Examples:
            >>> from pdb2sql import StructureSimilarity
            >>> decoy = '1AK4_5w.pdb'
            >>> ref = '1AK4.pdb'
            >>> sim = StructureSimilarity(decoy,ref)
            >>> irmsd_fast = sim.compute_irmsd_fast(method='svd',
            ...     izone='1AK4.izone')
            >>> irmsd = sim.compute_irmsd_pdb2sql(method='svd',
            ...     izone='1AK4.izone')
            >>> lrmsd_fast = sim.compute_lrmsd_fast(method='svd',
            ...     lzone='1AK4.lzone',check=True)
            >>> lrmsd = sim.compute_lrmsd_pdb2sql(exportpath=None,
            ...     method='svd')
            >>> Fnat = sim.compute_fnat_pdb2sql()
            >>> Fnat_fast = sim.compute_fnat_fast(
            ...     ref_pairs='1AK4.ref_pairs')
            >>> dockQ = sim.compute_DockQScore(Fnat_fast,
            ...     lrmsd_fast,irmsd_fast)
        '''

        self.decoy = decoy
        self.ref = ref
        self.verbose = verbose
        self.origin = [0., 0., 0.]

    ################################################################################################
    #
    #   FAST ROUTINE TO COMPUTE THE L-RMSD
    #   Require the precalculation of the lzone
    #   A dedicated routine is implemented to comoute the lzone
    #   if lzone is not given in argument the routine will compute them automatically
    #
    #################################################################################################

    # TODO add output zone files

    # compute the L-RMSD
    def compute_lrmsd_fast(self,lzone=None,method='svd',check=True):
        '''Fast routine to compute the L-RMSD.

        L-RMSD is computed by aligning the longest chain of the decoy to
        the one of the reference and computing the RMSD of the shortest
        chain between decoy and reference. Both fitting and rms calculation
        use only backbone atoms. See reference:
            DockQ: A Quality Measure for Protein-Protein Docking Models
            https://doi.org/10.1371/journal.pone.0161879

        Args:
            lzone (None, optional): name of the file containing the zone
                definition. If None the file will be calculated first.
            method (str, optional): Method to align the fragments,
                'svd' or 'quaternion'.
            check (bool, optional): Check if the sequences are aligned
                and fix it if not. Defaults to True.

        Returns:
            float: L-RMSD value of the conformation
        '''

        # create/read the lzone file
        if lzone is None:
            resData = self.compute_lzone(save_file=False)
        elif not os.path.isfile(lzone):
            resData = self.compute_lzone(save_file=True,filename=lzone)
        else:
            resData = self.read_zone(lzone)

        if check:

            # Note:
            # 1. get_data_zone_backbone returns in_zone and not_in_zone
            #  here the in_zone defines the zone for fitting,
            #  and not_in_zone defines the zone for rms calculation.
            # 2. the decoy and ref pdb must have consistent residue
            # numbering, otherwise e.g. shifted numbering can also give
            # results which is totally wrong, because the code here does
            # not do sequence alignment.

            data_decoy_long, data_decoy_short  = self.get_data_zone_backbone(self.decoy,resData,return_not_in_zone=True)
            data_ref_long,   data_ref_short    = self.get_data_zone_backbone(self.ref,resData,return_not_in_zone=True)

            atom_long = data_ref_long.intersection(data_decoy_long)
            xyz_decoy_long = self._get_xyz(self.decoy, atom_long)
            xyz_ref_long = self._get_xyz(self.ref, atom_long)

            atom_short = data_ref_short.intersection(data_decoy_short)
            xyz_decoy_short = self._get_xyz(self.decoy, atom_short)
            xyz_ref_short = self._get_xyz(self.ref, atom_short)

        # extract the xyz
        else:
            xyz_decoy_long,xyz_decoy_short  = self.get_xyz_zone_backbone(self.decoy,resData,return_not_in_zone=True)
            xyz_ref_long,xyz_ref_short  = self.get_xyz_zone_backbone(self.ref,resData,return_not_in_zone=True)

        # get the translation so that both A chains are centered
        tr_decoy = self.get_trans_vect(xyz_decoy_long)
        tr_ref = self.get_trans_vect(xyz_ref_long)

        # translate everything for 1
        xyz_decoy_short += tr_decoy
        xyz_decoy_long += tr_decoy

        # translate everuthing for 2
        xyz_ref_short += tr_ref
        xyz_ref_long +=  tr_ref

        # get the ideal rotation matrix
        # to superimpose the A chains
        U = self.get_rotation_matrix(xyz_decoy_long,xyz_ref_long,method=method)

        # rotate the entire fragment
<<<<<<< HEAD
        xyz_decoy_short = transform.rotation_matrix(xyz_decoy_short,U,center=[0,0,0])
=======
        xyz_decoy_short = transform.rotate(xyz_decoy_short,U, center=self.origin)
>>>>>>> 2bebbfb1

        # compute the RMSD
        return self.get_rmsd(xyz_decoy_short,xyz_ref_short)


    # compute the lzone file
    def compute_lzone(self,save_file=True,filename=None):
        """Compute the zone for L-RMSD calculation.

        Note:
            It only provides the zone of long chain(s) which is used for
            fitting. The zone used for calculating RMSD is defined in
            the function `compute_lrmsd_fast`.

        Args:
            save_file (bool, optional): save the zone file
            filename (str, optional): name of the file

        Returns:
            dict: definition of the zone.
        """
        sql_ref = pdb2sql(self.ref)
        nA = len(sql_ref.get('x,y,z',chainID='A'))
        nB = len(sql_ref.get('x,y,z',chainID='B'))

        # detect which chain is the longest
        long_chain = 'A'
        if nA<nB:
            long_chain = 'B'

        # extract data about the residue
        data_test = [tuple(data) for data in sql_ref.get('chainID,resSeq',chainID=long_chain)]
        data_test = sorted(set(data_test))

        # close the sql
        sql_ref.close()

        if save_file:
            if filename is None:
                f = open(self.ref.split('.')[0]+'.lzone','w')
            else:
                f = open(filename,'w')
            for res in data_test:
                chain = res[0]
                num = res[1]
                f.write('zone %s%d-%s%d\n' %(chain,num,chain,num) )
            f.close()

        resData = {}
        for res in data_test:
            chain = res[0]
            num = res[1]

            if chain not in resData.keys():
                resData[chain] = []
            resData[chain].append(num)
        return resData


    ################################################################################################
    #
    #   FAST ROUTINE TO COMPUTE THE I-RMSD
    #   Require the precalculation of the izone
    #   A dedicated routine is implemented to comoute the izone
    #   if izone is not given in argument the routine will compute them automatcally
    #
    #################################################################################################

    def compute_irmsd_fast(self,izone=None,method='svd',cutoff=10,check=True):
        """Fast method to compute the i-rmsd.

        i-RMSD is computed by selecting the backbone atoms of reference
        interface that is defined as any pair of heavy atoms from two
        chains within 10Å of each other.
        Align these backbone atoms as best as possible with their
        coutner part in the decoy and compute the RMSD. See reference:
            DockQ: A Quality Measure for Protein-Protein Docking Models
            https://doi.org/10.1371/journal.pone.0161879

        Args:
            izone (None, optional): file name of the zone.
                if None the zones will be calculated automatically.
            method (str, optional): Method to align the fragments,
                'svd' or 'quaternion'.
            cutoff (float, optional): cutoff for the contact atoms
            check (bool, optional): Check if the sequences are aligned
                and fix it if not. Should be True.

        Returns:
            float: i-RMSD value of the conformation
        """

        # read the izone file
        if izone is None:
            resData = self.compute_izone(cutoff,save_file=False)
        # elif not os.path.isfile(izone):
        #     resData = self.compute_izone(cutoff,save_file=True,filename=izone)
        else:
            resData = self.read_zone(izone)


        if check:

            data_decoy  = self.get_data_zone_backbone(self.decoy,resData,return_not_in_zone=False)
            data_ref    = self.get_data_zone_backbone(self.ref,resData,return_not_in_zone=False)

            atom_decoy = [ data[:3] for data in data_decoy]
            atom_ref   = [ data[:3] for data in data_ref ]
            atom_common = data_ref.intersection(data_decoy)
            xyz_contact_decoy = self._get_xyz(self.decoy, atom_common)
            xyz_contact_ref = self._get_xyz(self.ref, atom_common)

        # extract the xyz
        else:
            xyz_contact_decoy = self.get_xyz_zone_backbone(self.decoy,resData)
            xyz_contact_ref   = self.get_xyz_zone_backbone(self.ref,resData)

        # get the translation so that both A chains are centered
        tr_decoy = self.get_trans_vect(xyz_contact_decoy)
        tr_ref   = self.get_trans_vect(xyz_contact_ref)

        # translate everything
        xyz_contact_decoy += tr_decoy
        xyz_contact_ref   += tr_ref

        # get the ideal rotation matrix
        # to superimpose the A chains
        U = self.get_rotation_matrix(xyz_contact_decoy,xyz_contact_ref,method=method)

        # rotate the entire fragment
<<<<<<< HEAD
        xyz_contact_decoy = transform.rotation_matrix(xyz_contact_decoy,U,center=None)
=======
        xyz_contact_decoy = transform.rotate(xyz_contact_decoy,U,center=self.origin)
>>>>>>> 2bebbfb1

        # return the RMSD
        return self.get_rmsd(xyz_contact_decoy,xyz_contact_ref)

    def compute_izone(self,cutoff=10.0,save_file=True,filename=None):
        """Compute the zones for i-rmsd calculationss.

        Args:
            cutoff (float, optional): cutoff for the contact atoms
            save_file (bool, optional): svae file containing the zone
            filename (str, optional): filename

        Returns:
            dict: i-zone definition
        """
        backbone = ['CA', 'C', 'N', 'O']
        sql_ref = interface(self.ref)
        contact_ref = sql_ref.get_contact_atoms(cutoff=cutoff,extend_to_residue=True)

        index_contact_ref = []
        for k,v in contact_ref.items():
        	index_contact_ref += v

        # get the xyz and atom identifier of the decoy contact atoms
        data_test = [tuple(data) for data in sql_ref.get(
                'chainID,resSeq',
                rowID=index_contact_ref,
                name=backbone)]

        data_test = sorted(set(data_test))

        # close the sql
        sql_ref.close()

        if save_file:

            if filename is None:
                f = open(self.ref.split('.')[0]+'.izone','w')
            else:
                f = open(filename,'w')

            for res in data_test:
                chain = res[0]
                num = res[1]
                f.write('zone %s%d-%s%d\n' %(chain,num,chain,num) )
            f.close()

        resData = {}
        for res in data_test:
            chain = res[0]
            num = res[1]

            if chain not in resData.keys():
                resData[chain] = []
            resData[chain].append(num)
        return resData

    ################################################################################################
    #
    #   ROUTINE TO COMPUTE THE fnat QUICKLY
    #
    #################################################################################################

    def compute_fnat_fast(self,cutoff=5):
        """Compute the FNAT of the conformation.

        Fnat is the fraction of reference interface contacts preserved
        in the interface of decoy. The interface is defined as any pair
        of heavy atoms from two chains within 5Å of each other.

        Args:
            cutoff (int, optional): cutoff for the contact atoms

        Returns:
            float: FNAT value

        Raises:
            ValueError: if the decoy file is not found
        """
        # compute ref residue pairs
        residue_pairs_ref = self.compute_residue_pairs_ref( cutoff,save_file=False)

        # create a dict of the decoy data
        data_decoy = pdb2sql.read_pdb(self.decoy)

        # read the decoy data
        residue_xyz = {}
        residue_name = {}
        for line in data_decoy:

            if line.startswith('ATOM'):

                chainID = line[21]
                if chainID == ' ':
                    chainID = line[72]

                resSeq = int(line[22:26])
                resName = line[17:20].strip()
                name = line[12:16].strip()

                x = float(line[30:38])
                y = float(line[38:46])
                z = float(line[46:54])

                key = (chainID,resSeq,resName)

                if key not in residue_xyz.keys():
                    residue_xyz[key] = []
                    residue_name[key] = []

                #if name in ['CA','C','N','O']
                # exclude Hydrogen
                if name[0] != 'H':
                    residue_xyz[key].append([x,y,z])
                    residue_name[key].append(name)

        # loop over the residue pairs of the ref
        nCommon,nTotal = 0,0
        for resA,resB_list in residue_pairs_ref.items():
            if resA in residue_xyz.keys():
                xyzA = residue_xyz[resA]
                for resB in resB_list:
                    if resB in residue_xyz.keys():
                        xyzB = residue_xyz[resB]
                        dist_min = np.min(np.array(
                            [np.sqrt(np.sum((np.array(p1) - np.array(p2))**2))
                            for p1 in xyzA for p2 in xyzB]))
                        if dist_min <= cutoff:
                            nCommon += 1
                    nTotal += 1
            else:
                msg = f'\t FNAT: not find residue: {resA} in {decoy_name}'
                warnings.warn(msg)

        # normalize
        return round(nCommon/nTotal, 6)

    # compute the residue pair of the reference
    def compute_residue_pairs_ref(self,cutoff=5.0,save_file=True,filename=None):
        """Compute the residue pair on the reference conformation.

        Args:
            cutoff (float, optional): cutoff for the contact atoms
            save_file (bool, optional): save the file containing the
                residue pairs
            filename (None, optional): filename

        Returns:
            dict: defintition of the residue pairs
        """

        sql_ref = interface(self.ref)
        residue_pairs_ref = sql_ref.get_contact_residues(
            cutoff=cutoff,return_contact_pairs=True,excludeH=True)
        sql_ref.close()

        if save_file:
            if filename is None:
                f = open(self.ref.split('.')[0]+'residue_contact_pairs.pckl','wb')
            else:
                f = open(filename,'wb')

            # save as pickle
            pickle.dump(residue_pairs_ref,f)
            f.close()

        return residue_pairs_ref


    ################################################################################################
    #
    #   ROUTINE TO COMPUTE THE L-RMSD USING PDB2SQL
    #   DOES NOT REQUIRE THE PRECALCULATION OF ANYTHONG
    #   CAN OUTPUT THE SUPERIMPOSED STRUCTURES
    #   MUCH SLOWER THAN THE FAST ROUTINES BUT EASIER TO USE
    #
    #################################################################################################

    # compute the L-RMSD
    def compute_lrmsd_pdb2sql(self,exportpath=None,method='svd'):
        """Slow routine to compute the L-RMSD.

        L-RMSD is computed by aligning the longest chain of the decoy to
        the one of the reference and computing the RMSD of the shortest
        chain between decoy and reference. Both fitting and rms calculation
        use only backbone atoms. See reference:
            DockQ: A Quality Measure for Protein-Protein Docking Models
            https://doi.org/10.1371/journal.pone.0161879

        Args:
            exportpath (str, optional): file name where the aligned pdbs
                are exported.
            method (str, optional): Method to align the fragments,
            'svd' or 'quaternion'.

        Returns:
            float: L-RMSD value of the conformation
        """
        backbone = ['CA', 'C', 'N', 'O']

        # create the sql
        sql_decoy = pdb2sql(self.decoy,sqlfile='decoy.db')
        sql_ref = pdb2sql(self.ref,sqlfile='ref.db')

        # extract the pos of chains A
        xyz_decoy_A = np.array(sql_decoy.get('x,y,z',chainID='A', name=backbone))
        xyz_ref_A = np.array(sql_ref.get('x,y,z',chainID='A', name=backbone))

        # extract the pos of chains B
        xyz_decoy_B = np.array(sql_decoy.get('x,y,z',chainID='B', name=backbone))
        xyz_ref_B = np.array(sql_ref.get('x,y,z',chainID='B', name=backbone))

        # check the lengthes
        if len(xyz_decoy_A) != len(xyz_ref_A):
            xyz_decoy_A, xyz_ref_A = self.get_identical_atoms(sql_decoy,sql_ref,'A')

        if len(xyz_decoy_B) != len(xyz_ref_B):
            xyz_decoy_B, xyz_ref_B = self.get_identical_atoms(sql_decoy,sql_ref,'B')


        # detect which chain is the longest
        nA,nB = len(xyz_decoy_A),len(xyz_decoy_B)
        if nA>nB:
            xyz_decoy_long = xyz_decoy_A
            xyz_ref_long = xyz_ref_A

            xyz_decoy_short = xyz_decoy_B
            xyz_ref_short = xyz_ref_B

        else:
            xyz_decoy_long = xyz_decoy_B
            xyz_ref_long = xyz_ref_B

            xyz_decoy_short = xyz_decoy_A
            xyz_ref_short = xyz_ref_A

        # get the translation so that both A chains are centered
        tr_decoy = self.get_trans_vect(xyz_decoy_long)
        tr_ref = self.get_trans_vect(xyz_ref_long)

        # translate everything for 1
        xyz_decoy_short += tr_decoy
        xyz_decoy_long  += tr_decoy

        # translate everuthing for 2
        xyz_ref_short += tr_ref
        xyz_ref_long  += tr_ref

        # get the ideal rotation matrix
        # to superimpose the A chains
        U = self.get_rotation_matrix(xyz_decoy_long,xyz_ref_long,method=method)

        # rotate the entire fragment
<<<<<<< HEAD
        xyz_decoy_short = transform.rotation_matrix(xyz_decoy_short,U,center=[0,0,0])
=======
        xyz_decoy_short = transform.rotate(xyz_decoy_short, U, center=self.origin)
>>>>>>> 2bebbfb1


        # compute the RMSD
        lrmsd =  self.get_rmsd(xyz_decoy_short,xyz_ref_short)

        # export the pdb for verifiactions
        if exportpath is not None:

            # extract the pos of the dimer
            xyz_decoy = np.array(sql_decoy.get('x,y,z'))
            xyz_ref = np.array(sql_ref.get('x,y,z'))

            # translate
            xyz_ref   += tr_ref
            xyz_decoy += tr_decoy

            # rotate decoy
<<<<<<< HEAD
            xyz_decoy = transform.rotation_matrix(xyz_decoy,U,center=[0,0,0])
=======
            xyz_decoy = transform.rotate(xyz_decoy, U, center=self.origin)
>>>>>>> 2bebbfb1

            # update the sql database
            sql_decoy.update_column('x',xyz_decoy[:,0])
            sql_decoy.update_column('y',xyz_decoy[:,1])
            sql_decoy.update_column('z',xyz_decoy[:,2])

            sql_ref.update_column('x',xyz_ref[:,0])
            sql_ref.update_column('y',xyz_ref[:,1])
            sql_ref.update_column('z',xyz_ref[:,2])

            # export
            sql_decoy.exportpdb(exportpath+'/lrmsd_decoy.pdb')
            sql_ref.exportpdb(exportpath+'/lrmsd_ref.pdb')

        # close the db
        sql_decoy.close()
        sql_ref.close()

        return lrmsd

    # RETURN THE ATOMS THAT ARE SHARED BY THE TWO DB
    # FOR A GIVEN CHAINID
    @staticmethod
    def get_identical_atoms(db1,db2,chain):
        """Return that atoms shared by both databse for a specific chain.

        Args:
            db1 (TYPE): pdb2sql database of the first conformation
            db2 (TYPE): pdb2sql database of the 2nd conformation
            chain (str): chain name

        Returns:
            list, list: list of xyz for both database
        """
        backbone = ['CA', 'C', 'N', 'O']
        # get data
        data1 = db1.get('chainID,resSeq,name',chainID=chain, name=backbone)
        data2 = db2.get('chainID,resSeq,name',chainID=chain, name=backbone)

        # tuplify
        data1 = [tuple(d1) for d1 in data1]
        data2 = [tuple(d2) for d2 in data2]

        # get the intersection
        shared_data = list(set(data1).intersection(data2))

        # get the xyz
        xyz1,xyz2 = [],[]
        for data in shared_data:
            query = 'SELECT x,y,z from ATOM WHERE chainID=? AND resSeq=? and name=?'
            xyz1.append(list(list(db1.c.execute(query,data))[0]))
            xyz2.append(list(list(db2.c.execute(query,data))[0]))

        return xyz1,xyz2

    ################################################################################################
    #
    #   ROUTINE TO COMPUTE THE I-RMSD USING PDB2SQL
    #   DOES NOT REQUIRE THE PRECALCULATION OF ANYTHiNG
    #   BUT CAN READ AN IZONE FILE AS WELL
    #   CAN OUTPUT THE SUPERIMPOSED STRUCTURES
    #   MUCH SLOWER THAN THE FAST ROUTINES BUT EASIER TO USE
    #
    #################################################################################################

    def compute_irmsd_pdb2sql(self,cutoff=10,method='svd',izone=None,exportpath=None):
        """Slow method to compute the i-rmsd.

        i-RMSD is computed by selecting the backbone atoms of reference
        interface that is defined as any pair of heavy atoms from two
        chains within 10Å of each other.
        Align these backbone atoms as best as possible with their
        coutner part in the decoy and compute the RMSD. See reference:
            DockQ: A Quality Measure for Protein-Protein Docking Models
            https://doi.org/10.1371/journal.pone.0161879

        Args:
            izone (None, optional): file name of the zone.
                if None the zones will be calculated first.
            method (str, optional): Method to align the fragments,
                'svd' or 'quaternion'.
            cutoff (float, optional): cutoff for the contact atoms
            exportpath (str, optional): file name where the aligned pdbs
                are exported.

        Returns:
            float: i-RMSD value of the conformation
        """
        backbone = ['CA', 'C', 'N', 'O']

        # create thes sql
        sql_decoy = interface(self.decoy)
        sql_ref = interface(self.ref)

        # get the contact atoms
        if izone is None:
            contact_ref = sql_ref.get_contact_atoms(
                cutoff=cutoff,
                extend_to_residue=True)
            index_contact_ref = []
            for v in contact_ref.values():
                index_contact_ref += v
            index_contact_ref = sql_ref.get(
                'rowID', rowID=index_contact_ref, name=backbone)
        else:
            index_contact_ref = self.get_izone_rowID(
                sql_ref, izone, return_only_backbone_atoms=True)

        # get the xyz and atom identifier of the decoy contact atoms
        xyz_contact_ref = sql_ref.get('x,y,z',rowID=index_contact_ref)
        data_contact_ref = sql_ref.get('chainID,resSeq,resName,name',rowID=index_contact_ref)

        # get the xyz and atom indeitifier of the reference
        xyz_decoy = sql_decoy.get('x,y,z')
        data_decoy = sql_decoy.get('chainID,resSeq,resName,name')

        # loop through the ref label
        # check if the atom is in the decoy
        # if yes -> add xyz to xyz_contact_decoy
        # if no  -> remove the corresponding to xyz_contact_ref
        xyz_contact_decoy = []
        index_contact_decoy = []
        clean_ref = False
        for iat,atom in enumerate(data_contact_ref):

            try:
                index = data_decoy.index(atom)
                index_contact_decoy.append(index)
                xyz_contact_decoy.append(xyz_decoy[index])
            except Exception:
                xyz_contact_ref[iat] = None
                index_contact_ref[iat] = None
                clean_ref = True

        # clean the xyz
        if clean_ref:
            xyz_contact_ref = [xyz for xyz in xyz_contact_ref if xyz is not None]
            index_contact_ref = [ind for ind in index_contact_ref if ind is not None]


        # check that we still have atoms in both chains
        chain_decoy = list(set(sql_decoy.get('chainID',rowID=index_contact_decoy)))
        chain_ref   = list(set(sql_ref.get('chainID',rowID=index_contact_ref)))

        if len(chain_decoy)<1 or len(chain_ref)<1:
            raise ValueError('Error in i-rmsd: only one chain represented in one chain')


        # get the translation so that both A chains are centered
        tr_decoy = self.get_trans_vect(xyz_contact_decoy)
        tr_ref   = self.get_trans_vect(xyz_contact_ref)

        # translate everything
        xyz_contact_decoy += tr_decoy
        xyz_contact_ref   += tr_ref

        # get the ideql rotation matrix
        # to superimpose the A chains
        U = self.get_rotation_matrix(xyz_contact_decoy,xyz_contact_ref,method=method)

        # rotate the entire fragment
<<<<<<< HEAD
        xyz_contact_decoy = transform.rotation_matrix(xyz_contact_decoy,U,center=None)
=======
        xyz_contact_decoy = transform.rotate(xyz_contact_decoy, U, center=self.origin)
>>>>>>> 2bebbfb1

        # compute the RMSD
        irmsd = self.get_rmsd(xyz_contact_decoy,xyz_contact_ref)

        # export the pdb for verifiactions
        if exportpath is not None:

            # update the sql database
            sql_decoy.update_xyz(xyz_contact_decoy,rowID=index_contact_decoy)
            sql_ref.update_xyz(xyz_contact_ref,rowID=index_contact_ref)

            sql_decoy.exportpdb(exportpath+'/irmsd_decoy.pdb',rowID=index_contact_decoy)
            sql_ref.exportpdb(exportpath+'/irmsd_ref.pdb',rowID=index_contact_ref)

        # close the db
        sql_decoy.close()
        sql_ref.close()

        return irmsd


    # get the rowID of all the atoms
    def get_izone_rowID(self,sql,izone,return_only_backbone_atoms=True):
        """Compute the index of the izone atoms.

        Args:
            sql (pdb2sql): database of the conformation
            izone (str): filename to store the zone
            return_only_backbone_atoms (bool, optional): Returns only
                the backbone atoms

        Returns:
            lis(int): index of the atoms in the zone

        Raises:
            FileNotFoundError: if the izone file is not found
        """
        # read the file
        if not os.path.isfile(izone):
            raise FileNotFoundError('i-zone file not found',izone)

        with open(izone,'r') as f:
            data=f.readlines()

        # get the data out of it
        resData = {}
        for line in data:

            res = line.split()[1].split('-')[0]
            chainID,resSeq = res[0],int(res[1:])


            if chainID not in resData.keys():
                resData[chainID] = []

            resData[chainID].append(resSeq)

        # get the rowID
        index_contact = []

        for chainID,resSeq in resData.items():
            if return_only_backbone_atoms:
                index_contact += sql.get('rowID',chainID=chainID,resSeq=resSeq,name=['C','CA','N','O'])
            else:
                index_contact += sql.get('rowID',chainID=chainID,resSeq=resSeq)

        return index_contact


    ################################################################################################
    #
    #   ROUTINE TO COMPUTE THE fnat USING PDB2SQL
    #
    #################################################################################################

    def compute_fnat_pdb2sql(self,cutoff=5.0):

        # create the sql
        sql_decoy = interface(self.decoy)
        sql_ref = interface(self.ref)

        # get the contact atoms
        residue_pairs_decoy = sql_decoy.get_contact_residues(cutoff=cutoff,return_contact_pairs=True,excludeH=True)
        residue_pairs_ref   = sql_ref.get_contact_residues(cutoff=cutoff,return_contact_pairs=True,excludeH=True)


        # form the pair data
        data_pair_decoy = []
        for resA,resB_list in residue_pairs_decoy.items():
            data_pair_decoy += [  (resA,resB) for resB in resB_list   ]

        # form the pair data
        data_pair_ref = []
        for resA,resB_list in residue_pairs_ref.items():
            data_pair_ref += [  (resA,resB) for resB in resB_list     ]


        # find the umber of residue that ref and decoys hace in common
        nCommon = len(set(data_pair_ref).intersection(data_pair_decoy))

        # normalize
        fnat = nCommon/len(data_pair_ref)

        sql_decoy.close()
        sql_ref.close()

        return round(fnat, 6)


    ################################################################################################
    #
    #   HELPER ROUTINES TO HANDLE THE ZONE FILES
    #
    #################################################################################################
    @staticmethod
    def get_xyz_zone_backbone(pdb_file,resData,return_not_in_zone=False):
        """Get the xyz of zone backbone atoms.

        Args:
            pdb_file (str): filename containing the pdb of the molecule
            resData (dict): information about the zone residues
            return_not_in_zone (bool, optional): Do we return the
                backbone atoms not in the zone.

        Returns:
            list(float): XYZ of of backbone atoms in the zone.
        """

        # read the ref file
        data = pdb2sql.read_pdb(pdb_file)

        # get the xyz of the
        xyz_in_zone = []
        xyz_not_in_zone = []

        for line in data:
            if line.startswith('ATOM'):
                chainID = line[21]
                if chainID == ' ':
                    chainID = line[72]

                resSeq = int(line[22:26])
                name = line[12:16].strip()

                x = float(line[30:38])
                y = float(line[38:46])
                z = float(line[46:54])

                backbone = ['C','CA','N','O']
                if chainID in resData.keys():
                    if resSeq in resData[chainID] and name in backbone:
                        xyz_in_zone.append([x,y,z])
                    elif resSeq not in resData[chainID] and name in backbone:
                        xyz_not_in_zone.append([x,y,z])
                else:
                    if name in backbone:
                        xyz_not_in_zone.append([x,y,z])

        if return_not_in_zone:
            return xyz_in_zone,xyz_not_in_zone

        else:
            return xyz_in_zone


    @staticmethod
    def get_data_zone_backbone(pdb_file,resData,return_not_in_zone=False):
        """Get the data (chainID, resSeq, name) of backbone atoms in the zone.

        Args:
            pdb_file (str): filename containing the pdb of the molecule
            resData (dict): information about the zone residues
            return_not_in_zone (bool, optional): Do we return the atoms
                not in the zone

        Returns:
            set(float): data of the backbone atoms in the zone
        """
        # read the ref file
        data = pdb2sql.read_pdb(pdb_file)

        # get the xyz of the
        data_in_zone = []
        data_not_in_zone = []

        for line in data:

            if line.startswith('ATOM'):

                chainID = line[21]
                if chainID == ' ':
                    chainID = line[72]

                resSeq = int(line[22:26])
                name = line[12:16].strip()

                x = float(line[30:38])
                y = float(line[38:46])
                z = float(line[46:54])

                backbone = ['C','CA','N','O']
                if chainID in resData.keys():

                    if resSeq in resData[chainID] and name in backbone:
                        data_in_zone.append((chainID,resSeq,name))

                    elif resSeq not in resData[chainID] and name in backbone:
                        data_not_in_zone.append((chainID,resSeq,name))

                else:
                    if name in backbone:
                        data_not_in_zone.append((chainID,resSeq,name))

        if return_not_in_zone:
            return set(data_in_zone),set(data_not_in_zone)

        else:
            return set(data_in_zone)

    @staticmethod
    def read_zone(zone_file):
        """Read the zone file.

        Args:
            zone_file (str): name of the file

        Returns:
            dict: Info about the residues in the zone

        Raises:
            FileNotFoundError: if the zone file is not found
        """
        # read the izone file
        if not os.path.isfile(zone_file):
            raise FileNotFoundError('zone file not found',zone_file)

        with open(zone_file,'r') as f:
            data=f.readlines()

        # get the data out of it
        resData = {}
        for line in data:
            # line = zone A4-A4   for positive resNum
            # or line = zone A-4-A-4 for negative resNum
            # that happens for example in 2OUL

            # split the line
            res = line.split()[1].split('-')

            # if the resnum was positive
            # we have e.g res = [A4,A4]
            if len(res) == 2:
                res = res[0]
                chainID, resSeq = res[0], int(res[1:])

            # if the resnum was negative was negtive
            # we have e.g res = [A,4,A,4]
            elif len(res) == 4:
                chainID, resSeq = res[0], -int(res[1])

            if chainID not in resData.keys():
                resData[chainID] = []

            resData[chainID].append(resSeq)

        return resData

    @staticmethod
    def _get_xyz(pdb_file, index):
        """Get xyz using (chainID, resSeq, name) index.

        Args:
            pdb_file(file): pdb file or data
            index(set): set of index represeneted with (chainID, resSeq, name)

        Returns:
            list: list of xyz
        """
        data = pdb2sql.read_pdb(pdb_file)
        xyz = []

        for line in data:
            if line.startswith('ATOM'):
                chainID = line[21]
                if chainID == ' ':
                    chainID = line[72]

                resSeq = int(line[22:26])
                name = line[12:16].strip()

                x = float(line[30:38])
                y = float(line[38:46])
                z = float(line[46:54])

                if (chainID, resSeq, name) in index:
                    xyz.append([x,y,z])

        return xyz

    ################################################################################################
    #
    #   ROUTINES TO ACTUALY ALIGN THE MOLECULES
    #
    #################################################################################################

    # compute the DockQ score from the different elements
    @staticmethod
    def compute_DockQScore(fnat,lrmsd,irmsd,d1=8.5,d2=1.5):
        """Compute the DockQ Score.

        Args:
            Fnat (float): Fnat value
            lrmsd (float): lrmsd value
            irmsd (float): irmsd value
            d1 (float, optional): first coefficient for the DockQ
                calculations
            d2 (float, optional): second coefficient for the DockQ
                calculations

        Returns:
            float: dockQ value
        """

        def scale_rms(rms,d):
            return(1./(1+(rms/d)**2))

        dockq = 1./3 * (fnat + scale_rms(lrmsd,d1) + scale_rms(irmsd,d2))
        return round(dockq, 6)


    # compute the RMSD of two sets of points
    @staticmethod
    def get_rmsd(P,Q):
        """compute the RMSD.

        Args:
            P (np.array(nx3)): position of the points in the first
                molecule
            Q (np.array(nx3)): position of the points in the second
                molecule

        Returns:
            float: RMSD value
        """
        n = len(P)
        return round(np.sqrt(1./n*np.sum((P-Q)**2)), 3)


    # compute the translation vector to center a set of points
    @staticmethod
    def get_trans_vect(P):
        """Get the translationv vector to the origin.

        Args:
            P (np.array(nx3)): position of the points in the molecule

        Returns:
            float: minus mean value of the xyz columns
        """
        return  -np.mean(P,0)


    # main switch for the rotation matrix
    # add new methods here if necessary
    def get_rotation_matrix(self,P,Q,method='svd'):

        # get the matrix with Kabsh method
        if method.lower()=='svd':
            mat = self.get_rotation_matrix_Kabsh(P,Q)

        # or with the quaternion method
        elif method.lower()=='quaternion':
            mat = self.get_rotation_matrix_quaternion(P,Q)

        else:
            raise ValueError(
                f'{method} is not a valid method for rmsd alignement. '
                f'Options are svd or quaternions')

        return mat

    # get the rotation matrix via a SVD
    # decomposition of the correlation matrix
    @staticmethod
    def get_rotation_matrix_Kabsh(P,Q):
        """Get the rotation matrix to aligh two point clouds.

        The method is based on th Kabsh approach
        https://cnx.org/contents/HV-RsdwL@23/Molecular-Distance-Measures

        Args:
            P (np.array): xyz of the first point cloud
            Q (np.array): xyz of the second point cloud

        Returns:
            np.array: rotation matrix

        Raises:
            ValueError: matrix have different sizes
        """
        pshape = P.shape
        qshape = Q.shape

        if pshape[0] == qshape[0]:
            npts = pshape[0]
        else:
            raise ValueError("Matrix don't have the same number of points",
                P.shape, Q.shape)

        p0,q0 = np.abs(np.mean(P,0)),np.abs(np.mean(Q,0))
        eps = 1E-6
        if any(p0 > eps) or any(q0 > eps):
            raise ValueError('You must center the fragment first',p0,q0)


        # form the covariance matrix
        A = np.dot(P.T,Q)/npts

        # SVD the matrix
        V,S,W = np.linalg.svd(A)

        # the W matrix returned here is
        # already its transpose
        # https://docs.scipy.org/doc/numpy-1.13.0/reference/generated/numpy.linalg.svd.html
        W = W.T

        # determinant
        d = np.linalg.det(np.dot(W,V.T))

        # form the U matrix
        Id = np.eye(3)
        if d < 0:
            Id[2,2] = -1

        U = np.dot(W,np.dot(Id,V.T))

        return U

    # get the rotation amtrix via the quaternion approach
    # doesn't work great so far
    @staticmethod
    def get_rotation_matrix_quaternion(P, Q):
        """Get the rotation matrix to aligh two point clouds.

        The method is based on the quaternion approach
        http://www.ams.stonybrook.edu/~coutsias/papers/rmsd17.pdf

        Args:
            P (np.array): xyz of the first point cloud
            Q (np.array): xyz of the second point cloud

        Returns:
            np.array: rotation matrix

        Raises:
            ValueError: matrix have different sizes
        """
        pshape = P.shape
        qshape = Q.shape

        if pshape[0] != qshape[0]:
            raise ValueError("Matrix don't have the same number of points",
                P.shape, Q.shape)

        p0,q0 = np.abs(np.mean(P,0)),np.abs(np.mean(Q,0))
        eps = 1E-6
        if any(p0 > eps) or any(q0 > eps):
            raise ValueError('You must center the fragment first',p0,q0)

        # form the correlation matrix
        R = np.dot(P.T,Q)

        # form the F matrix (eq. 10 of ref[1])
        F = np.zeros((4,4))

        F[0,0] = np.trace(R)
        F[0,1] = R[1,2]-R[2,1]
        F[0,2] = R[2,0]-R[0,2]
        F[0,3] = R[0,1]-R[1,0]

        F[1,0] = R[1,2]-R[2,1]
        F[1,1] = R[0,0]-R[1,1]-R[2,2]
        F[1,2] = R[0,1]+R[1,0]
        F[1,3] = R[0,2]+R[2,0]

        F[2,0] = R[2,0]-R[0,2]
        F[2,1] = R[0,1]+R[1,0]
        F[2,2] =-R[0,0]+R[1,1]-R[2,2]
        F[2,3] = R[1,2]+R[2,1]

        F[3,0] = R[0,1]-R[1,0]
        F[3,1] = R[0,2]+R[2,0]
        F[3,2] = R[1,2]+R[2,1]
        F[3,3] =-R[0,0]-R[1,1]+R[2,2]

        # diagonalize it
        l,U = np.linalg.eig(F)

        # extract the eigenvect of the highest eigenvalues
        indmax = np.argmax(l)
        q0,q1,q2,q3 = U[:,indmax]

        # form the rotation matrix (eq. 33 ref[1])
        U = np.zeros((3,3))

        U[0,0] = q0**2+q1**2-q2**2-q3**2
        U[0,1] = 2*(q1*q2-q0*q3)
        U[0,2] = 2*(q1*q3+q0*q2)
        U[1,0] = 2*(q1*q2+q0*q3)
        U[1,1] = q0**2-q1**2+q2**2-q3**2
        U[1,2] = 2*(q2*q3-q0*q1)
        U[2,0] = 2*(q1*q3-q0*q2)
        U[2,1] = 2*(q2*q3+q0*q1)
        U[2,2] = q0**2-q1**2-q2**2+q3**2

        return U<|MERGE_RESOLUTION|>--- conflicted
+++ resolved
@@ -141,11 +141,8 @@
         U = self.get_rotation_matrix(xyz_decoy_long,xyz_ref_long,method=method)
 
         # rotate the entire fragment
-<<<<<<< HEAD
-        xyz_decoy_short = transform.rotation_matrix(xyz_decoy_short,U,center=[0,0,0])
-=======
+
         xyz_decoy_short = transform.rotate(xyz_decoy_short,U, center=self.origin)
->>>>>>> 2bebbfb1
 
         # compute the RMSD
         return self.get_rmsd(xyz_decoy_short,xyz_ref_short)
@@ -276,11 +273,7 @@
         U = self.get_rotation_matrix(xyz_contact_decoy,xyz_contact_ref,method=method)
 
         # rotate the entire fragment
-<<<<<<< HEAD
-        xyz_contact_decoy = transform.rotation_matrix(xyz_contact_decoy,U,center=None)
-=======
         xyz_contact_decoy = transform.rotate(xyz_contact_decoy,U,center=self.origin)
->>>>>>> 2bebbfb1
 
         # return the RMSD
         return self.get_rmsd(xyz_contact_decoy,xyz_contact_ref)
@@ -534,12 +527,7 @@
         U = self.get_rotation_matrix(xyz_decoy_long,xyz_ref_long,method=method)
 
         # rotate the entire fragment
-<<<<<<< HEAD
-        xyz_decoy_short = transform.rotation_matrix(xyz_decoy_short,U,center=[0,0,0])
-=======
         xyz_decoy_short = transform.rotate(xyz_decoy_short, U, center=self.origin)
->>>>>>> 2bebbfb1
-
 
         # compute the RMSD
         lrmsd =  self.get_rmsd(xyz_decoy_short,xyz_ref_short)
@@ -556,11 +544,7 @@
             xyz_decoy += tr_decoy
 
             # rotate decoy
-<<<<<<< HEAD
-            xyz_decoy = transform.rotation_matrix(xyz_decoy,U,center=[0,0,0])
-=======
             xyz_decoy = transform.rotate(xyz_decoy, U, center=self.origin)
->>>>>>> 2bebbfb1
 
             # update the sql database
             sql_decoy.update_column('x',xyz_decoy[:,0])
@@ -722,11 +706,7 @@
         U = self.get_rotation_matrix(xyz_contact_decoy,xyz_contact_ref,method=method)
 
         # rotate the entire fragment
-<<<<<<< HEAD
-        xyz_contact_decoy = transform.rotation_matrix(xyz_contact_decoy,U,center=None)
-=======
         xyz_contact_decoy = transform.rotate(xyz_contact_decoy, U, center=self.origin)
->>>>>>> 2bebbfb1
 
         # compute the RMSD
         irmsd = self.get_rmsd(xyz_contact_decoy,xyz_contact_ref)
